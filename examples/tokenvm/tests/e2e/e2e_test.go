--- conflicted
+++ resolved
@@ -61,7 +61,9 @@
 	logsDir string
 
 	blockchainIDA string
+	subnetIDA     string
 	blockchainIDB string
+	subnetIDB     string
 
 	trackSubnetsOpt runner_sdk.OpOption
 )
@@ -228,18 +230,22 @@
 	// Create 2 subnets
 	specs := []*rpcpb.BlockchainSpec{
 		{
-			VmName:       consts.Name,
-			Genesis:      vmGenesisPath,
-			ChainConfig:  vmConfigPath,
-			SubnetConfig: subnetConfigPath,
-			Participants: subnetA,
+			VmName:      consts.Name,
+			Genesis:     vmGenesisPath,
+			ChainConfig: vmConfigPath,
+			SubnetSpec: &rpcpb.SubnetSpec{
+				SubnetConfig: subnetConfigPath,
+				Participants: subnetA,
+			},
 		},
 		{
-			VmName:       consts.Name,
-			Genesis:      vmGenesisPath,
-			ChainConfig:  vmConfigPath,
-			SubnetConfig: subnetConfigPath,
-			Participants: subnetB,
+			VmName:      consts.Name,
+			Genesis:     vmGenesisPath,
+			ChainConfig: vmConfigPath,
+			SubnetSpec: &rpcpb.SubnetSpec{
+				SubnetConfig: subnetConfigPath,
+				Participants: subnetB,
+			},
 		},
 	}
 	if mode == modeRunSingle {
@@ -248,46 +254,22 @@
 	ctx, cancel = context.WithTimeout(context.Background(), 5*time.Minute)
 	sresp, err := anrCli.CreateBlockchains(
 		ctx,
-<<<<<<< HEAD
-		execPath,
 		specs,
-=======
-		[]*rpcpb.BlockchainSpec{
-			{
-				VmName:      consts.Name,
-				Genesis:     vmGenesisPath,
-				ChainConfig: vmConfigPath,
-				SubnetSpec: &rpcpb.SubnetSpec{
-					SubnetConfig: subnetConfigPath,
-					Participants: subnetA,
-				},
-			},
-			{
-				VmName:      consts.Name,
-				Genesis:     vmGenesisPath,
-				ChainConfig: vmConfigPath,
-				SubnetSpec: &rpcpb.SubnetSpec{
-					SubnetConfig: subnetConfigPath,
-					Participants: subnetB,
-				},
-			},
-		},
->>>>>>> 6e771f88
 	)
 	cancel()
 	gomega.Expect(err).Should(gomega.BeNil())
 
 	blockchainIDA = sresp.ChainIds[0]
-	subnetIDA := sresp.ClusterInfo.CustomChains[blockchainIDA].SubnetId
+	subnetIDA = sresp.ClusterInfo.CustomChains[blockchainIDA].SubnetId
 	hutils.Outf(
 		"{{green}}successfully added chain:{{/}} %s {{green}}subnet:{{/}} %s {{green}}participants:{{/}} %+v\n",
 		blockchainIDA,
 		subnetIDA,
 		subnetA,
 	)
-<<<<<<< HEAD
 	if mode != modeRunSingle {
-		blockchainIDB = sresp.Chains[1]
+		blockchainIDB = sresp.ChainIds[1]
+		subnetIDB = sresp.ClusterInfo.CustomChains[blockchainIDB].SubnetId
 		hutils.Outf(
 			"{{green}}successfully added chain:{{/}} %s {{green}}subnet:{{/}} %s {{green}}participants:{{/}} %+v\n",
 			blockchainIDB,
@@ -295,17 +277,6 @@
 			subnetB,
 		)
 	}
-=======
-
-	blockchainIDB = sresp.ChainIds[1]
-	subnetIDB := sresp.ClusterInfo.CustomChains[blockchainIDB].SubnetId
-	hutils.Outf(
-		"{{green}}successfully added chain:{{/}} %s {{green}}subnet:{{/}} %s {{green}}participants:{{/}} %+v\n",
-		blockchainIDB,
-		subnetIDB,
-		subnetB,
-	)
->>>>>>> 6e771f88
 
 	trackSubnetsOpt = runner_sdk.WithGlobalNodeConfig(fmt.Sprintf("{\"%s\":\"%s,%s\"}",
 		config.TrackSubnetsKey,
